--- conflicted
+++ resolved
@@ -20,6 +20,7 @@
 class VectorDBType(Enum):
     PGVECTOR = "pgvector"
     ATLAS_MONGO = "atlas-mongo"
+    QDRANT = "qdrant"
 
 
 class EmbeddingsProvider(Enum):
@@ -48,17 +49,9 @@
 if not os.path.exists(RAG_UPLOAD_DIR):
     os.makedirs(RAG_UPLOAD_DIR, exist_ok=True)
 
-<<<<<<< HEAD
-VECTOR_DB_TYPE = get_env_variable("VECTOR_DB_TYPE", "pgvector")
-QDRANT_API_KEY = get_env_variable("QDRANT_API_KEY", "")
-QDRANT_HOST = get_env_variable("QDRANT_HOST", "http://qdrant:6333")
-EMBEDDINGS_DIMENSION = int(get_env_variable("EMBEDDINGS_DIMENSION", "1536"))
-VECTOR_DB = get_env_variable("VECTOR_DB", "pgvector")
-=======
 VECTOR_DB_TYPE = VectorDBType(
     get_env_variable("VECTOR_DB_TYPE", VectorDBType.PGVECTOR.value)
 )
->>>>>>> 12427916
 POSTGRES_DB = get_env_variable("POSTGRES_DB", "mydatabase")
 POSTGRES_USER = get_env_variable("POSTGRES_USER", "myuser")
 POSTGRES_PASSWORD = get_env_variable("POSTGRES_PASSWORD", "mypassword")
@@ -71,6 +64,12 @@
 MONGO_VECTOR_COLLECTION = get_env_variable(
     "MONGO_VECTOR_COLLECTION", "vector_collection"
 )
+QDRANT_HOST = get_env_variable("QDRANT_HOST", "127.0.0.1")
+QDRANT_VECTOR_COLLECTION = get_env_variable(
+    "QDRANT_VECTOR_COLLECTION", "vector_collection"
+)
+QDRANT_EMBEDDINGS_DIMENSION = get_env_variable("QDRANT_EMBEDDINGS_DIMENSION", "768")
+QDRANT_API_KEY = get_env_variable("QDRANT_API_KEY", "api_key")
 
 CHUNK_SIZE = int(get_env_variable("CHUNK_SIZE", "1500"))
 CHUNK_OVERLAP = int(get_env_variable("CHUNK_OVERLAP", "100"))
@@ -236,6 +235,7 @@
 logger.info(f"Initialized embeddings of type: {type(embeddings)}")
 
 # Vector store
+print(VECTOR_DB_TYPE)
 if VECTOR_DB_TYPE == VectorDBType.PGVECTOR:
     vector_store = get_vector_store(
         connection_string=CONNECTION_STRING,
@@ -251,7 +251,7 @@
         collection_name=MONGO_VECTOR_COLLECTION,
         mode="atlas-mongo",
     )
-elif VECTOR_DB_TYPE == "qdrant":
+elif VECTOR_DB_TYPE == VectorDBType.QDRANT:
     vector_store = get_vector_store(
         connection_string=CONNECTION_STRING,
         embeddings=embeddings,
@@ -259,7 +259,7 @@
         mode="qdrant",
         qdrant_host=QDRANT_HOST,
         qdrant_api_key=QDRANT_API_KEY,
-        embeddings_dimension=EMBEDDINGS_DIMENSION
+        embeddings_dimension=QDRANT_EMBEDDINGS_DIMENSION
 )
 else:
     raise ValueError(f"Unsupported vector store type: {VECTOR_DB_TYPE}")
